--- conflicted
+++ resolved
@@ -12,21 +12,17 @@
 os.makedirs(UPLOAD_FOLDER, exist_ok=True)
 app.config["UPLOAD_FOLDER"] = UPLOAD_FOLDER
 
-<<<<<<< HEAD
-collections = Collect_data()
-
-#collections = {}
+collections = {}
 api_mode = 'online'
 
-llm_cfg = load_llm_config(mode=api_mode) 
-ai = AIAnalyst(collections, llm_cfg)
-=======
-# ✅ allowed extensions
+llm_cfg = load_llm_config(mode=api_mode)
+ai = AIanalyst(collections, llm_cfg)
+
+# === Allowed extensions
 ALLOWED_EXTENSIONS = {".xlsx", ".json", ".pdf"}
-#Function to store file that ends with allowed extensions
-def is_allowed_file(filename):
+def is_allowed(filename):
+    # function to store files that ends with allowed extensions
     return any(filename.lower().endswith(ext) for ext in ALLOWED_EXTENSIONS)
->>>>>>> 4a203658
 
 @app.route("/upload", methods=["POST"])
 def upload_file():
