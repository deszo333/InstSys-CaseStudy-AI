--- conflicted
+++ resolved
@@ -1,13 +1,10 @@
 from flask import Flask, request, jsonify
 from flask_cors import CORS
 import os
-<<<<<<< HEAD
 from rbac import create_student_account
 from pwhash import hash_password, verify_password
-=======
 from rbac import create_student_account, Collect_data
 from utils.LLM_model import AIAnalyst, load_llm_config
->>>>>>> ecf47064
 
 app = Flask(__name__)
 CORS(app)  # allow frontend to talk to backend
