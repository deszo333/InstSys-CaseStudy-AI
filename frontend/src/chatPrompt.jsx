import React, { useState, useEffect, useRef } from "react";
import "./chatPrompt.css";
import FileUpload from "./FileUpload";

function ChatPrompt() {
  const [messages, setMessages] = useState([]);
  const [input, setInput] = useState("");
  const [uploadingId, setUploadingId] = useState(null); 
  const boxRef = useRef(null);

  const sendMessage = (text) => {
  // Add user's message
  setMessages((prev) => [...prev, { sender: "user", text }]);

  // Call Flask backend
  fetch("http://localhost:5000/chatprompt", {
    method: "POST",
    headers: { "Content-Type": "application/json" },
    body: JSON.stringify({ query: text }),
  })
    .then((res) => res.json())
    .then((data) => {
      setMessages((prev) => [
        ...prev,
<<<<<<< HEAD
        { sender: "bot", text: data.response || "No response from AI.", type: "defaultRes" },
=======
        { sender: "bot", text: "Lorem lorem lorem Lorem lorem loremLorem lorem loremLorem lorem loremLorem lorem loremLorem lorem lorem", type: "defaultRes"},
>>>>>>> 4a203658
      ]);
    })
    .catch((err) => {
      setMessages((prev) => [
        ...prev,
        { sender: "bot", text: "Sorry, there was an error connecting to the AI.", type: "defaultRes" },
      ]);
    });
};

  // Handle form submission
  const handleSubmit = (e) => {
    // Prevents the page from reloading everytime na mag susubmit ng new message
    e.preventDefault();
    if (input.trim() === "") return;

    sendMessage(input);
    setInput("");
  };

  // Handle upload status for loading message
  const handleUploadStatus = (status, file) => {
  if (status === "start") {
    // create a unique id for this upload
    const id = Date.now();
    setUploadingId(id);

    // attach id to the file object
    file.id = id;

    setMessages((prev) => [
      ...prev,
      { sender: "bot", text: `Uploading ${file.name}...`, id, type: "uploading" },
    ]);
    return id;
  } else if (status === "end" && file?.id) {
    // Remove the loading message using file.id
    setMessages((prev) => prev.filter((msg) => msg.id !== file.id));
    setUploadingId(null);
  }
};

  // when a file is selected in FileUpload
  const handleFileSelect = (file, result) => {
    setMessages((prev) => [
      ...prev,
      { sender: "user", text: `📂 Uploaded: ${file.name}` },
    ]);

    // Bot's message showing upload status
    setMessages((prev) => [...prev, { sender: "bot", text: result.message, type: "uploaded"}]);
  };

  // Scroll to the bottom of the chat box when messages change
  useEffect(() => {
    if (boxRef.current) {
      boxRef.current.scrollTop = boxRef.current.scrollHeight;
    }
  }, [messages]);

  return (
    <div className="chat-prompt w-full h-full p-0 m-0">
      <div className="mainContent flex h-full justify-center items-center">
        {/* NavBar */}
        <div className="navBar w-full h-full flex flex-col justify-between z-10">
            <div className="flex flex-col gap-5 pl-[6%]">
                <div className="flex mb-10 ml-[-3.4%] gap-[2%] items-center">
                  <button className="nav w-auto !py-4">
                    <img src="./public/images/PDM-Logo.svg" alt="PDM-LOGO" className="navBtn w-[10vw] aspect-square"/>
                  </button>
                  <h1 className="text-[#9A3A24] font-sans text-[clamp(1rem,5vw,5rem)] font-bold">PDM</h1>
                </div>
                <button className="nav w-auto">
                  <img src="./public/navIco/menu.png" alt="Dashboard" className="navBtn w-[3vw] aspect-square"/>
                </button>
                <FileUpload onFileUpload={handleFileSelect} onUploadStatus={handleUploadStatus} />
                <button className="nav w-auto">
                  <img src="./public/navIco/calendar-2.png" alt="Schedule" className="navBtn w-[3vw] aspect-square"/>
                </button>
                <button className="nav w-auto">
                  <img src="./public/navIco/setting.png" alt="Settings" className="navBtn w-[3vw] aspect-square"/>
                </button>
                <button className="nav w-auto">
                  <img src="./public/navIco/profile-circle-1.png" alt="Profile" className="navBtn w-[3vw] aspect-square"/>
                </button>
          </div>
        </div>
        <div className="dash_one absolute w-[25%] h-full bg-[#9A3A24] z-1 left-0"></div>
        <div className="dash_three absolute w-[40%] h-full bg-[#9A3A24] left-0"></div>
        <div className="dash_two absolute w-[60%] h-full bg-[#FFDB0D] left-0"></div>

        {/* CHAT BOX */}
        <div className="main flex flex-col gap-2 justify-center items-center w-full h-screen">
          {/* Header for Chat Box */}
           <div className=" w-full h-[8%]">

            </div>
          <div className="chatBox flex flex-col justify-between items-center w-[95%] h-[85%] rounded-lg !p-4">
           
            {/* Displays the message and response  */}
            <div
              ref={boxRef}
              className="box relative flex flex-col w-[90%] h-[90%] overflow-y-scroll p-4 rounded-lg"
            >
              {messages.map((msg, i) => (
                <div
                  // ito kasi iniistore nya yung message as array storing previous promptsw, kaya naka by index ang display nya ng message
                  key={i}
                  className={`content p-2 rounded-lg max-w-[90%] ${
                    // this checks if the message is from the user or bot
                    msg.type === "uploading"
                      ? "uploading botRespo"
                      : msg.type === "uploaded" || msg.type === "message"
                      ? "botRespo bg-green-200 self-start"
                      : msg.sender === "user"
                      ? "bg-blue-200 userRespo self-end break-words whitespace-normal !rounded-sm"
                      : "bg-green-200 botRespo self-start break-words whitespace-normal !rounded-sm"
                  }`}
                >
                  {msg.text}
                </div>
              ))}
            </div>

            <div className="searchBox component w-[90%] h-[8%] !mt-4 bg-gray-300 flex justify-center items-center">
              <form
                onSubmit={handleSubmit}
                className="w-full h-full flex justify-center items-center"
              >
                <input
                  type="text"
                  placeholder="Ask anything..."
                  value={input}
                  onChange={(e) => setInput(e.target.value)}
                  className="w-full h-full component !p-4 font-sans text-2xl"
                />
              </form>
            </div>
          </div>
        </div>
      </div>
    </div>
  );
}
export default ChatPrompt;<|MERGE_RESOLUTION|>--- conflicted
+++ resolved
@@ -22,11 +22,8 @@
     .then((data) => {
       setMessages((prev) => [
         ...prev,
-<<<<<<< HEAD
-        { sender: "bot", text: data.response || "No response from AI.", type: "defaultRes" },
-=======
+
         { sender: "bot", text: "Lorem lorem lorem Lorem lorem loremLorem lorem loremLorem lorem loremLorem lorem loremLorem lorem lorem", type: "defaultRes"},
->>>>>>> 4a203658
       ]);
     })
     .catch((err) => {
