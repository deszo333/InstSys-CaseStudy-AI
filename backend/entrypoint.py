--- conflicted
+++ resolved
@@ -27,17 +27,6 @@
     # function to store files that ends with allowed extensions
     return any(filename.lower().endswith(ext) for ext in ALLOWED_EXTENSIONS)
 
-<<<<<<< HEAD
-@app.route("/files", methods=["GET"])
-def list_files():
-    base = os.path.join(os.getcwd(), "uploads")
-    result = {"faculty": [], "students": [], "admin": []}
-    for folder in result.keys():
-        folder_path = os.path.join(base, folder)
-        if os.path.exists(folder_path):
-            result[folder] = [f for f in os.listdir(folder_path) if os.path.isfile(os.path.join(folder_path, f))]
-    return jsonify({"files": result})
-=======
 @app.route("/student/<student_id>", methods=["GET"])
 def get_student(student_id):
     try:
@@ -79,7 +68,6 @@
         return jsonify(decrypted_student), 200
     except Exception as e:
         return jsonify({"error": str(e)}), 500
->>>>>>> 72b020df
 
 @app.route('/upload', methods=['POST'])
 def upload_file():
