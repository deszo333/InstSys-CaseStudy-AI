--- conflicted
+++ resolved
@@ -1077,28 +1077,6 @@
       "results_count": 4,
       "execution_time": 5.338905334472656,
       "timestamp": "2025-08-31T14:12:05.558690",
-      "error_message": null
-    },
-    {
-      "query": "Who is the Dean of the school",
-      "plan": {
-        "plan": [
-          {
-            "step": 1,
-            "thought": "AI selected the best tool.",
-            "tool_call": {
-              "tool_name": "find_people",
-              "parameters": {
-                "role": "Dean",
-                "employment_status": null
-              }
-            }
-          }
-        ]
-      },
-      "results_count": 13,
-      "execution_time": 3.6004862785339355,
-      "timestamp": "2025-08-30T13:12:09.863555",
       "error_message": null
     }
   ],
@@ -3110,14 +3088,6 @@
   ],
   "query_patterns": {
     "year:False_prog:False_rand:False_multi:False": {
-<<<<<<< HEAD
-      "successful": 42,
-      "failed": 75,
-      "examples": [
-        {
-          "query": "what datas are loaded rn?",
-          "success": false
-=======
       "successful": 40,
       "failed": 74,
       "examples": [
@@ -3128,7 +3098,6 @@
         {
           "query": "can you list down all the data you currently have?",
           "success": true
->>>>>>> df231b5e
         },
         {
           "query": "who is the smartest student?",
@@ -3140,10 +3109,6 @@
         },
         {
           "query": "what files do you have",
-          "success": true
-        },
-        {
-          "query": "Who is the Dean of the school",
           "success": true
         }
       ]
