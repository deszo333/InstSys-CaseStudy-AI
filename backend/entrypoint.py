from flask import Flask, request, jsonify #type: ignore 
from flask_cors import CORS #type: ignore
import os
from utils.LLM_model import AIAnalyst, load_llm_config
from newRBAC import create_student_account, verify_password, load_students, decrypt_data, collect_data
from urllib.parse import unquote

app = Flask(__name__)
CORS(app)  # allow frontend to talk to backend

# configure upload folder
UPLOAD_FOLDER = os.path.join(os.getcwd(), "uploads")
os.makedirs(UPLOAD_FOLDER, exist_ok=True)
app.config["UPLOAD_FOLDER"] = UPLOAD_FOLDER

UPLOAD_FOLDER_LIST = os.path.join(os.path.dirname(__file__), 'uploads')

# === Allowed extensions
ALLOWED_EXTENSIONS = {".xlsx", ".json", ".pdf"}
def is_allowed(filename):
    # function to store files that ends with allowed extensions
    return any(filename.lower().endswith(ext) for ext in ALLOWED_EXTENSIONS)

<<<<<<< HEAD
@app.route("/files", methods=["GET"])
def list_files():
    base = os.path.join(os.getcwd(), "uploads")
    result = {"faculty": [], "students": [], "admin": []}
    for folder in result.keys():
        folder_path = os.path.join(base, folder)
        if os.path.exists(folder_path):
            result[folder] = [f for f in os.listdir(folder_path) if os.path.isfile(os.path.join(folder_path, f))]
    return jsonify({"files": result})
=======
@app.route("/student/<student_id>", methods=["GET"])
def get_student(student_id):
    try:
        students = load_students()
        student = students.get(student_id)

        if not student:
            return jsonify({"error": "Student not found"}), 404

        # Decrypt the studentName field and split into components
        decrypted_name = decrypt_data(student.get("studentName", ""))
        name_parts = decrypted_name.split(" ")
        
        # Handle cases where middle name might be missing
        if len(name_parts) >= 3:
            firstName = name_parts[0]
            middleName = name_parts[1]
            lastName = " ".join(name_parts[2:])
        elif len(name_parts) == 2:
            firstName = name_parts[0]
            middleName = ""
            lastName = name_parts[1]
        else:
            firstName = decrypted_name
            middleName = ""
            lastName = ""

        decrypted_student = {
            "studentId": student_id,
            "firstName": firstName,
            "middleName": middleName,
            "lastName": lastName,
            "email": decrypt_data(student.get("email", "")),
            "year": decrypt_data(student.get("year", "")),
            "course": decrypt_data(student.get("course", "")),
            "role": student.get("role", ""),  # role is not encrypted
        }

        return jsonify(decrypted_student), 200
    except Exception as e:
        return jsonify({"error": str(e)}), 500
>>>>>>> 8ed96f9c

@app.route('/upload', methods=['POST'])
def upload_file():
    if 'file' not in request.files:
        return jsonify({"message": "No file part"}), 400

    file = request.files['file']
    folder = request.form.get('folder', '').lower()

    if file.filename == '':
        return jsonify({"message": "No selected file"}), 400

    if folder not in ["faculty", "students", "admin"]:
        return jsonify({"message": "❌ Invalid folder. Must be faculty, students, or admin."}), 400

    target_folder = os.path.join(app.config['UPLOAD_FOLDER'], folder)
    os.makedirs(target_folder, exist_ok=True)

    filepath = os.path.join(target_folder, file.filename)

    # Check duplicate
    if os.path.exists(filepath) and request.form.get("overwrite") != "true":
        return jsonify({
            "message": f"⚠️ File '{file.filename}' already exists in {folder}/. Overwrite?",
            "duplicate": True
        }), 409

    file.save(filepath)
    
    global collections, ai
    collections = collect_data()
    ai = AIAnalyst(collections, llm_cfg)
    
@app.route("/delete_upload/<category>/<filename>", methods=["DELETE"])
def delete_upload(category, filename):
    if category not in ["faculty", "students", "admin"]:
        return jsonify({"error": "Invalid category"}), 400
    folder_path = os.path.join(app.config["UPLOAD_FOLDER"], category)
    file_path = os.path.join(folder_path, filename)
    if not os.path.exists(file_path):
        return jsonify({"error": "File not found"}), 404
    try:
        os.remove(file_path)
        return jsonify({"message": "File deleted"}), 200
    except Exception as e:
        return jsonify({"error": str(e)}), 500


@app.route("/chatprompt", methods=["POST"])
def ChatPrompt():
    data = request.json
    
    if not data or 'query' not in data:
        return jsonify({"error": "Missing query"})
    
    user_query = data['query']
    final_answer, _ = ai.execute_reasoning_plan(query=user_query)
    return jsonify({"response": final_answer})

# @app.route("/login", methods=["POST"])
# def login():
#     data = request.json
#     student_id = data.get("studentId")
#     student_name = data.get("studentName")
#     password = data.get("password")

#     import json
#     from werkzeug.security import check_password_hash #type: ignore

#     try:
#         with open("students.json", "r") as f:
#             students = json.load(f)
#     except FileNotFoundError:
#         return jsonify({"error": "No registered users yet."}), 404

#     if student_id not in students:
#         return jsonify({"error": "Invalid Student ID."}), 401

#     student = students[student_id]

#     # Decrypt studentName here if needed; for now, assume plain text
#     # If encrypted, you'd need to decrypt it similarly to your register process
#     # For this demo, just check hashed password
    # if not check_password_hash(student["password"], password):
    #     return jsonify({"error": "Incorrect password."}), 401

#     # Optional name validation (if stored as plain text or decrypted)
    # if student_name != student["studentName"]:
    #     return jsonify({"error": "Name does not match our records."}), 401

    # return jsonify({"message": "Login successful", "student": student}), 200


@app.route("/register", methods=["POST"])
def register():
    data = request.json
    required_fields = [
        "studentId",
        "firstName",
        "middleName",
        "lastName",
        "email", 
        "year",
        "course",
        "password"
    ]
    if not all(field in data for field in required_fields):
        return jsonify({"error": "Missing fields"}), 400

    result = create_student_account(
        student_id=data["studentId"],
        first_name=data["firstName"],
        middle_name=data["middleName"],
        last_name=data["lastName"],
        year=data["year"],
        course=data["course"],
        password=data["password"],
        role="student",
        email=data["email"]  # <-- FIXED
    )

    if "error" in result:
        return jsonify(result), 409
    return jsonify(result)

@app.route("/login", methods=["POST"])
def login():
    data = request.json
    student_id = data.get("studentId")
    email = data.get("email")
    password = data.get("password")

    students = load_students()
    if student_id not in students:
        return jsonify({"error": "Student ID not found"}), 404

    # Decrypt and compare email
    stored_email = decrypt_data(students[student_id].get("email", ""))
    if email != stored_email:
        return jsonify({"error": "Email does not match"}), 401

    # Verify password
    if not verify_password(student_id, password):
        return jsonify({"error": "Incorrect password"}), 401

    return jsonify({"message": "Login successful", "studentId": student_id})

@app.route("/health", methods=["GET"])
def health_check():
    return {"status": "ok"}, 200



if __name__ == "__main__":
    collections = collect_data()
    api_mode = 'online'

    llm_cfg = load_llm_config(mode=api_mode)
    ai = AIAnalyst(collections, llm_cfg)
    app.run(debug=True, port=5000)<|MERGE_RESOLUTION|>--- conflicted
+++ resolved
@@ -21,7 +21,6 @@
     # function to store files that ends with allowed extensions
     return any(filename.lower().endswith(ext) for ext in ALLOWED_EXTENSIONS)
 
-<<<<<<< HEAD
 @app.route("/files", methods=["GET"])
 def list_files():
     base = os.path.join(os.getcwd(), "uploads")
@@ -31,49 +30,6 @@
         if os.path.exists(folder_path):
             result[folder] = [f for f in os.listdir(folder_path) if os.path.isfile(os.path.join(folder_path, f))]
     return jsonify({"files": result})
-=======
-@app.route("/student/<student_id>", methods=["GET"])
-def get_student(student_id):
-    try:
-        students = load_students()
-        student = students.get(student_id)
-
-        if not student:
-            return jsonify({"error": "Student not found"}), 404
-
-        # Decrypt the studentName field and split into components
-        decrypted_name = decrypt_data(student.get("studentName", ""))
-        name_parts = decrypted_name.split(" ")
-        
-        # Handle cases where middle name might be missing
-        if len(name_parts) >= 3:
-            firstName = name_parts[0]
-            middleName = name_parts[1]
-            lastName = " ".join(name_parts[2:])
-        elif len(name_parts) == 2:
-            firstName = name_parts[0]
-            middleName = ""
-            lastName = name_parts[1]
-        else:
-            firstName = decrypted_name
-            middleName = ""
-            lastName = ""
-
-        decrypted_student = {
-            "studentId": student_id,
-            "firstName": firstName,
-            "middleName": middleName,
-            "lastName": lastName,
-            "email": decrypt_data(student.get("email", "")),
-            "year": decrypt_data(student.get("year", "")),
-            "course": decrypt_data(student.get("course", "")),
-            "role": student.get("role", ""),  # role is not encrypted
-        }
-
-        return jsonify(decrypted_student), 200
-    except Exception as e:
-        return jsonify({"error": str(e)}), 500
->>>>>>> 8ed96f9c
 
 @app.route('/upload', methods=['POST'])
 def upload_file():
