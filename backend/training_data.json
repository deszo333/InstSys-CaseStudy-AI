--- conflicted
+++ resolved
@@ -3089,25 +3089,16 @@
   ],
   "query_patterns": {
     "year:False_prog:False_rand:False_multi:False": {
-<<<<<<< HEAD
-      "successful": 42,
-      "failed": 75,
-      "examples": [
-        {
-          "query": "what datas are loaded rn?",
-          "success": false
-=======
       "successful": 39,
       "failed": 74,
       "examples": [
         {
-          "query": "hi",
+          "query": "who is HArper Mary Kimberly",
           "success": true
         },
         {
           "query": "how can you help me",
           "success": true
->>>>>>> 2d0e97b8
         },
         {
           "query": "can you list down all the data you currently have?",
